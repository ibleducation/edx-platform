--- conflicted
+++ resolved
@@ -121,18 +121,12 @@
             <div class="wrapper wrapper-nav-sub">
               <div class="nav-sub">
                 <ul>
-<<<<<<< HEAD
-                  <li class="nav-item nav-account-dashboard"><a href="/">My Courses</a></li>
-                  <li class="nav-item nav-account-help"><a href="https://groups.google.com/d/forum/openedx-studio" rel="external">studio-users group</a></li>
-                  <li class="nav-item nav-account-signout"><a class="action action-signout" href="${reverse('logout')}">Sign Out</a></li>
-=======
                   <li class="nav-item nav-account-dashboard">
                     <a href="/">My Courses</a>
                   </li>
                   <li class="nav-item nav-account-signout">
                     <a class="action action-signout" href="${reverse('logout')}">Sign Out</a>
                   </li>
->>>>>>> f79d81d0
                 </ul>
               </div>
             </div>
