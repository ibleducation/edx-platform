#
# File:   capa/capa_problem.py
#
# Nomenclature:
#
# A capa Problem is a collection of text and capa Response questions.  Each Response may have one or more
# Input entry fields.  The capa Problem may include a solution.
#
'''
Main module which shows problems (of "capa" type).

This is used by capa_module.
'''

from __future__ import division

import logging
import math
import numpy
import os
import random
import re
import scipy
import struct

from lxml import etree
from xml.sax.saxutils import unescape

import calc
from correctmap import CorrectMap
import eia
import inputtypes
from util import contextualize_text

# to be replaced with auto-registering
import responsetypes

# dict of tagname, Response Class -- this should come from auto-registering
response_tag_dict = dict([(x.response_tag,x) for x in responsetypes.__all__])

entry_types = ['textline', 'schematic', 'choicegroup', 'textbox', 'imageinput', 'optioninput']
solution_types = ['solution']    			# extra things displayed after "show answers" is pressed
response_properties = ["responseparam", "answer"]    	# these get captured as student responses

# special problem tags which should be turned into innocuous HTML
html_transforms = {'problem': {'tag': 'div'},
                   "text": {'tag': 'span'},
                   "math": {'tag': 'span'},
                   }

global_context = {'random': random,
                  'numpy': numpy,
                  'math': math,
                  'scipy': scipy,
                  'calc': calc,
                  'eia': eia}

# These should be removed from HTML output, including all subelements
html_problem_semantics = ["responseparam", "answer", "script","hintgroup"]

log = logging.getLogger('mitx.' + __name__)

#-----------------------------------------------------------------------------
# main class for this module

class LoncapaProblem(object):
    '''
    Main class for capa Problems.
    '''

<<<<<<< HEAD
    def __init__(self, fileobject, id, state=None, seed=None, system=None):
        '''
        Initializes capa Problem.  The problem itself is defined by the XML file
        pointed to by fileobject.

        Arguments:

         - filesobject  : an OSFS instance: see fs.osfs
=======
    def __init__(self, problem_text, id, state=None, seed=None, system=None):
        '''
        Initializes capa Problem.

        Arguments:

         - problem_text : xml defining the problem
>>>>>>> 87e612f0
         - id           : string used as the identifier for this problem; often a filename (no spaces)
         - state        : student state (represented as a dict)
         - seed         : random number generator seed (int)
         - system       : I4xSystem instance which provides OS, rendering, and user context 

        '''

        ## Initialize class variables from state
        self.do_reset()
        self.problem_id = id
        self.system = system
        self.seed = seed

        if state:
            if 'seed' in state:
                self.seed = state['seed']
            if 'student_answers' in state:
                self.student_answers = state['student_answers']
            if 'correct_map' in state:
                self.correct_map.set_dict(state['correct_map'])
            if 'done' in state:
                self.done = state['done']

        # TODO: Does this deplete the Linux entropy pool? Is this fast enough?
        if not self.seed:
            self.seed = struct.unpack('i', os.urandom(4))[0]

<<<<<<< HEAD
        self.fileobject = fileobject    	# save problem file object, so we can use for debugging information later
        if getattr(system, 'DEBUG', False):	# get the problem XML string from the problem file
            log.info("[courseware.capa.capa_problem.lcp.init]  fileobject = %s" % fileobject)
        file_text = fileobject.read()
        file_text = re.sub("startouttext\s*/", "text", file_text)   # Convert startouttext and endouttext to proper <text></text>
        file_text = re.sub("endouttext\s*/", "/text", file_text)

        self.tree = etree.XML(file_text)	# parse problem XML file into an element tree
=======
        problem_text = re.sub("startouttext\s*/", "text", problem_text)   # Convert startouttext and endouttext to proper <text></text>
        problem_text = re.sub("endouttext\s*/", "/text", problem_text)
        self.problem_text = problem_text

        self.tree = etree.XML(problem_text)  # parse problem XML file into an element tree
>>>>>>> 87e612f0
        self._process_includes()		# handle any <include file="foo"> tags

        # construct script processor context (eg for customresponse problems)
        self.context = self._extract_context(self.tree, seed=self.seed)

        # pre-parse the XML tree: modifies it to add ID's and perform some in-place transformations
        # this also creates the dict (self.responders) of Response instances for each question in the problem.
        # the dict has keys = xml subtree of Response, values = Response instance
        self._preprocess_problem(self.tree)

    def do_reset(self):
        '''
        Reset internal state to unfinished, with no answers
        '''
        self.student_answers = dict()
        self.correct_map = CorrectMap()
        self.done = False

    def __unicode__(self):
        return u"LoncapaProblem ({0})".format(self.problem_text)

    def get_state(self):
        ''' Stored per-user session data neeeded to:
            1) Recreate the problem
            2) Populate any student answers. '''

        return {'seed': self.seed,
                'student_answers': self.student_answers,
                'correct_map': self.correct_map.get_dict(),
                'done': self.done}

    def get_max_score(self):
        '''
        Return maximum score for this problem.
        We do this by counting the number of answers available for each question
        in the problem.  If the Response for a question has a get_max_score() method
        then we call that and add its return value to the count.  That can be
        used to give complex problems (eg programming questions) multiple points.
        '''
        maxscore = 0
        for responder in self.responders.values():
            if hasattr(responder,'get_max_score'):
                try:
                    maxscore += responder.get_max_score()
                except Exception:
                    log.debug('responder %s failed to properly return from get_max_score()' % responder) # FIXME
                    raise
            else:
                try:
                    maxscore += len(responder.get_answers())
                except:
                    log.debug('responder %s failed to properly return get_answers()' % responder) # FIXME
                    raise
        return maxscore

    def get_score(self):
        '''
        Compute score for this problem.  The score is the number of points awarded.
        Returns a dictionary {'score': integer, from 0 to get_max_score(),
                              'total': get_max_score()}.
        '''
        correct = 0
        for key in self.correct_map:
            try:
                correct += self.correct_map.get_npoints(key)
            except Exception:
                log.error('key=%s, correct_map = %s' % (key,self.correct_map))
                raise

        if (not self.student_answers) or len(self.student_answers) == 0:
            return {'score': 0,
                    'total': self.get_max_score()}
        else:
            return {'score': correct,
                    'total': self.get_max_score()}

    def grade_answers(self, answers):
        '''
        Grade student responses.  Called by capa_module.check_problem.
        answers is a dict of all the entries from request.POST, but with the first part
        of each key removed (the string before the first "_").

        Thus, for example, input_ID123 -> ID123, and input_fromjs_ID123 -> fromjs_ID123

        Calles the Response for each question in this problem, to do the actual grading.
        '''
        self.student_answers = answers
        oldcmap = self.correct_map				# old CorrectMap
        newcmap = CorrectMap()					# start new with empty CorrectMap
        # log.debug('Responders: %s' % self.responders)
        for responder in self.responders.values():
            results = responder.evaluate_answers(answers,oldcmap)      # call the responsetype instance to do the actual grading
            newcmap.update(results)
        self.correct_map = newcmap
        # log.debug('%s: in grade_answers, answers=%s, cmap=%s' % (self,answers,newcmap))
        return newcmap

    def get_question_answers(self):
        """Returns a dict of answer_ids to answer values. If we cannot generate
        an answer (this sometimes happens in customresponses), that answer_id is
        not included. Called by "show answers" button JSON request
        (see capa_module)
        """
        answer_map = dict()
        for responder in self.responders.values():
            results = responder.get_answers()
            answer_map.update(results)                # dict of (id,correct_answer)

        # include solutions from <solution>...</solution> stanzas
        for entry in self.tree.xpath("//" + "|//".join(solution_types)):
            answer = etree.tostring(entry)
            if answer: answer_map[entry.get('id')] = answer

        log.debug('answer_map = %s' % answer_map)
        return answer_map

    def get_answer_ids(self):
        """Return the IDs of all the responses -- these are the keys used for
        the dicts returned by grade_answers and get_question_answers. (Though
        get_question_answers may only return a subset of these."""
        answer_ids = []
        for responder in self.responders.values():
            answer_ids.append(responder.get_answers().keys())
        return answer_ids

    def get_html(self):
        '''
        Main method called externally to get the HTML to be rendered for this capa Problem.
        '''
        return contextualize_text(etree.tostring(self._extract_html(self.tree)), self.context)

    # ======= Private Methods Below ========

    def _process_includes(self):
        '''
        Handle any <include file="foo"> tags by reading in the specified file and inserting it
        into our XML tree.  Fail gracefully if debugging.
        '''
        includes = self.tree.findall('.//include')
        for inc in includes:
            file = inc.get('file')
            if file is not None:
                try:
                    ifp = self.system.filestore.open(file)	# open using I4xSystem OSFS filestore
                except Exception,err:
                    log.error('Error %s in problem xml include: %s' % (err,etree.tostring(inc,pretty_print=True)))
                    log.error('Cannot find file %s in %s' % (file,self.system.filestore))
                    if not self.system.get('DEBUG'):		# if debugging, don't fail - just log error
                        raise
                    else: continue
                try:
                    incxml = etree.XML(ifp.read())		# read in and convert to XML
                except Exception,err:
                    log.error('Error %s in problem xml include: %s' % (err,etree.tostring(inc,pretty_print=True)))
                    log.error('Cannot parse XML in %s' % (file))
                    if not self.system.get('DEBUG'):		# if debugging, don't fail - just log error
                        raise
                    else: continue
                parent = inc.getparent()			# insert  new XML into tree in place of inlcude
                parent.insert(parent.index(inc),incxml)
                parent.remove(inc)
<<<<<<< HEAD
                log.debug('Included %s into %s' % (file,self.fileobject))
=======
                log.debug('Included %s into %s' % (file, self.id))
>>>>>>> 87e612f0

    def _extract_context(self, tree, seed=struct.unpack('i', os.urandom(4))[0]):  # private
        '''
        Extract content of <script>...</script> from the problem.xml file, and exec it in the
        context of this problem.  Provides ability to randomize problems, and also set
        variables for problem answer checking.

        Problem XML goes to Python execution context. Runs everything in script tags
        '''
        random.seed(self.seed)
        context = {'global_context': global_context}    	# save global context in here also
        context.update(global_context)            		# initialize context to have stuff in global_context
        context['__builtins__'] = globals()['__builtins__']    	# put globals there also
        context['the_lcp'] = self                		# pass instance of LoncapaProblem in

        for script in tree.findall('.//script'):
            stype = script.get('type')
            if stype:
                if 'javascript' in stype:
                    continue    # skip javascript
                if 'perl' in stype:
                    continue        # skip perl
            # TODO: evaluate only python
            code = script.text
            XMLESC = {"&apos;": "'", "&quot;": '"'}
            code = unescape(code, XMLESC)
            try:
                exec code in context, context        # use "context" for global context; thus defs in code are global within code
            except Exception:
                log.exception("Error while execing code: " + code)
        return context

    def _extract_html(self, problemtree):  # private
        '''
        Main (private) function which converts Problem XML tree to HTML.
        Calls itself recursively.

        Returns Element tree of XHTML representation of problemtree.
        Calls render_html of Response instances to render responses into XHTML.

        Used by get_html.
        '''
        if problemtree.tag in html_problem_semantics:
            return

        problemid = problemtree.get('id')    # my ID

        if problemtree.tag in inputtypes.get_input_xml_tags():

            status = "unsubmitted"
            msg = ''
            hint = ''
            hintmode = None
            if problemid in self.correct_map:
                pid = problemtree.get('id')
                status = self.correct_map.get_correctness(pid)
                msg = self.correct_map.get_msg(pid)
                hint = self.correct_map.get_hint(pid)
                hintmode = self.correct_map.get_hintmode(pid)

            value = ""
            if self.student_answers and problemid in self.student_answers:
                value = self.student_answers[problemid]

            # do the rendering
            render_object = inputtypes.SimpleInput(system=self.system,
                                                   xml=problemtree,
                                                   state={'value': value,
                                                          'status': status,
                                                          'id': problemtree.get('id'),
                                                          'feedback': {'message': msg,
                                                                       'hint' : hint,
                                                                       'hintmode' : hintmode,
                                                                       }
                                                          },
                                                   use='capa_input')
            return render_object.get_html()  # function(problemtree, value, status, msg) # render the special response (textline, schematic,...)

        if problemtree in self.responders:		# let each Response render itself
            return self.responders[problemtree].render_html(self._extract_html)

        tree = etree.Element(problemtree.tag)
        for item in problemtree:
            item_xhtml = self._extract_html(item)		# nothing special: recurse
            if item_xhtml is not None:
                    tree.append(item_xhtml)

        if tree.tag in html_transforms:
            tree.tag = html_transforms[problemtree.tag]['tag']
        else:
            for (key, value) in problemtree.items():	# copy attributes over if not innocufying
                tree.set(key, value)

        tree.text = problemtree.text
        tree.tail = problemtree.tail

        return tree

    def _preprocess_problem(self, tree):  # private
        '''
        Assign IDs to all the responses
        Assign sub-IDs to all entries (textline, schematic, etc.)
        Annoted correctness and value
        In-place transformation

        Also create capa Response instances for each responsetype and save as self.responders
        '''
        response_id = 1
        self.responders = {}
        for response in tree.xpath('//' + "|//".join(response_tag_dict)):
            response_id_str = self.problem_id + "_" + str(response_id)
            response.set('id',response_id_str)				# create and save ID for this response
            response_id += 1

            answer_id = 1
            inputfields = tree.xpath("|".join(['//' + response.tag + '[@id=$id]//' + x for x in (entry_types + solution_types)]),
                                    id=response_id_str)
            for entry in inputfields:			                # assign one answer_id for each entry_type or solution_type
                entry.attrib['response_id'] = str(response_id)
                entry.attrib['answer_id'] = str(answer_id)
                entry.attrib['id'] = "%s_%i_%i" % (self.problem_id, response_id, answer_id)
                answer_id = answer_id + 1

            responder = response_tag_dict[response.tag](response, inputfields, self.context, self.system) # instantiate capa Response
            self.responders[response] = responder                               # save in list in self

        # <solution>...</solution> may not be associated with any specific response; give IDs for those separately
        # TODO: We should make the namespaces consistent and unique (e.g. %s_problem_%i).
        solution_id = 1
        for solution in tree.findall('.//solution'):
            solution.attrib['id'] = "%s_solution_%i" % (self.problem_id, solution_id)
            solution_id += 1<|MERGE_RESOLUTION|>--- conflicted
+++ resolved
@@ -68,24 +68,13 @@
     Main class for capa Problems.
     '''
 
-<<<<<<< HEAD
-    def __init__(self, fileobject, id, state=None, seed=None, system=None):
-        '''
-        Initializes capa Problem.  The problem itself is defined by the XML file
-        pointed to by fileobject.
+    def __init__(self, problem_text, id, state=None, seed=None, system=None):
+        '''
+        Initializes capa Problem.
 
         Arguments:
 
-         - filesobject  : an OSFS instance: see fs.osfs
-=======
-    def __init__(self, problem_text, id, state=None, seed=None, system=None):
-        '''
-        Initializes capa Problem.
-
-        Arguments:
-
          - problem_text : xml defining the problem
->>>>>>> 87e612f0
          - id           : string used as the identifier for this problem; often a filename (no spaces)
          - state        : student state (represented as a dict)
          - seed         : random number generator seed (int)
@@ -113,22 +102,11 @@
         if not self.seed:
             self.seed = struct.unpack('i', os.urandom(4))[0]
 
-<<<<<<< HEAD
-        self.fileobject = fileobject    	# save problem file object, so we can use for debugging information later
-        if getattr(system, 'DEBUG', False):	# get the problem XML string from the problem file
-            log.info("[courseware.capa.capa_problem.lcp.init]  fileobject = %s" % fileobject)
-        file_text = fileobject.read()
-        file_text = re.sub("startouttext\s*/", "text", file_text)   # Convert startouttext and endouttext to proper <text></text>
-        file_text = re.sub("endouttext\s*/", "/text", file_text)
-
-        self.tree = etree.XML(file_text)	# parse problem XML file into an element tree
-=======
         problem_text = re.sub("startouttext\s*/", "text", problem_text)   # Convert startouttext and endouttext to proper <text></text>
         problem_text = re.sub("endouttext\s*/", "/text", problem_text)
         self.problem_text = problem_text
 
         self.tree = etree.XML(problem_text)  # parse problem XML file into an element tree
->>>>>>> 87e612f0
         self._process_includes()		# handle any <include file="foo"> tags
 
         # construct script processor context (eg for customresponse problems)
@@ -290,11 +268,7 @@
                 parent = inc.getparent()			# insert  new XML into tree in place of inlcude
                 parent.insert(parent.index(inc),incxml)
                 parent.remove(inc)
-<<<<<<< HEAD
-                log.debug('Included %s into %s' % (file,self.fileobject))
-=======
                 log.debug('Included %s into %s' % (file, self.id))
->>>>>>> 87e612f0
 
     def _extract_context(self, tree, seed=struct.unpack('i', os.urandom(4))[0]):  # private
         '''
