"""
Views for the course_mode module
"""

import decimal
from django.core.urlresolvers import reverse
from django.http import HttpResponseBadRequest
from django.shortcuts import redirect
from django.views.generic.base import View
from django.utils.translation import ugettext as _
from django.contrib.auth.decorators import login_required
from django.utils.decorators import method_decorator

from edxmako.shortcuts import render_to_response

from course_modes.models import CourseMode
from courseware.access import has_access
from student.models import CourseEnrollment
from verify_student.models import SoftwareSecurePhotoVerification
<<<<<<< HEAD
from opaque_keys.edx.locations import SlashSeparatedCourseKey
=======
from xmodule.modulestore.locations import SlashSeparatedCourseKey
from xmodule.modulestore.django import modulestore
>>>>>>> 21a784b4


class ChooseModeView(View):
    """
    View used when the user is asked to pick a mode

    When a get request is used, shows the selection page.
    When a post request is used, assumes that it is a form submission
        from the selection page, parses the response, and then sends user
        to the next step in the flow
    """
    @method_decorator(login_required)
    def get(self, request, course_id, error=None):
        """ Displays the course mode choice page """

        course_key = SlashSeparatedCourseKey.from_deprecated_string(course_id)

        enrollment_mode = CourseEnrollment.enrollment_mode_for_user(request.user, course_key)
        upgrade = request.GET.get('upgrade', False)
        request.session['attempting_upgrade'] = upgrade

        # verified users do not need to register or upgrade
        if enrollment_mode == 'verified':
            return redirect(reverse('dashboard'))

        # registered users who are not trying to upgrade do not need to re-register
        if enrollment_mode is not None and upgrade is False:
            return redirect(reverse('dashboard'))

        modes = CourseMode.modes_for_course_dict(course_key)
        donation_for_course = request.session.get("donation_for_course", {})
        chosen_price = donation_for_course.get(course_key, None)

        course = modulestore().get_course(course_key)
        context = {
            "course_modes_choose_url": reverse("course_modes_choose", kwargs={'course_id': course_key.to_deprecated_string()}),
            "modes": modes,
            "course_name": course.display_name_with_default,
            "course_org": course.display_org_with_default,
            "course_num": course.display_number_with_default,
            "chosen_price": chosen_price,
            "error": error,
            "upgrade": upgrade,
        }
        if "verified" in modes:
            context["suggested_prices"] = [decimal.Decimal(x) for x in modes["verified"].suggested_prices.split(",")]
            context["currency"] = modes["verified"].currency.upper()
            context["min_price"] = modes["verified"].min_price

        return render_to_response("course_modes/choose.html", context)

    @method_decorator(login_required)
    def post(self, request, course_id):
        """ Takes the form submission from the page and parses it """
        course_key = SlashSeparatedCourseKey.from_deprecated_string(course_id)
        user = request.user

        # This is a bit redundant with logic in student.views.change_enrollement,
        # but I don't really have the time to refactor it more nicely and test.
        course = modulestore().get_course(course_key)
        if not has_access(user, 'enroll', course):
            error_msg = _("Enrollment is closed")
            return self.get(request, course_id, error=error_msg)

        upgrade = request.GET.get('upgrade', False)

        requested_mode = self.get_requested_mode(request.POST)

        allowed_modes = CourseMode.modes_for_course_dict(course_key)
        if requested_mode not in allowed_modes:
            return HttpResponseBadRequest(_("Enrollment mode not supported"))

        if requested_mode in ("audit", "honor"):
            CourseEnrollment.enroll(user, course_key, requested_mode)
            return redirect('dashboard')

        mode_info = allowed_modes[requested_mode]

        if requested_mode == "verified":
            amount = request.POST.get("contribution") or \
                request.POST.get("contribution-other-amt") or 0

            try:
                # validate the amount passed in and force it into two digits
                amount_value = decimal.Decimal(amount).quantize(decimal.Decimal('.01'), rounding=decimal.ROUND_DOWN)
            except decimal.InvalidOperation:
                error_msg = _("Invalid amount selected.")
                return self.get(request, course_id, error=error_msg)

            # Check for minimum pricing
            if amount_value < mode_info.min_price:
                error_msg = _("No selected price or selected price is too low.")
                return self.get(request, course_id, error=error_msg)

            donation_for_course = request.session.get("donation_for_course", {})
            donation_for_course[course_key] = amount_value
            request.session["donation_for_course"] = donation_for_course
            if SoftwareSecurePhotoVerification.user_has_valid_or_pending(request.user):
                return redirect(
                    reverse('verify_student_verified',
                            kwargs={'course_id': course_key.to_deprecated_string()}) + "?upgrade={}".format(upgrade)
                )

            return redirect(
                reverse('verify_student_show_requirements',
                        kwargs={'course_id': course_key.to_deprecated_string()}) + "?upgrade={}".format(upgrade))

    def get_requested_mode(self, request_dict):
        """
        Given the request object of `user_choice`, return the
        corresponding course mode slug
        """
        if 'audit_mode' in request_dict:
            return 'audit'
        if 'certificate_mode' and request_dict.get("honor-code"):
            return 'honor'
        if 'certificate_mode' in request_dict:
            return 'verified'<|MERGE_RESOLUTION|>--- conflicted
+++ resolved
@@ -17,12 +17,8 @@
 from courseware.access import has_access
 from student.models import CourseEnrollment
 from verify_student.models import SoftwareSecurePhotoVerification
-<<<<<<< HEAD
 from opaque_keys.edx.locations import SlashSeparatedCourseKey
-=======
-from xmodule.modulestore.locations import SlashSeparatedCourseKey
 from xmodule.modulestore.django import modulestore
->>>>>>> 21a784b4
 
 
 class ChooseModeView(View):
@@ -80,7 +76,7 @@
         course_key = SlashSeparatedCourseKey.from_deprecated_string(course_id)
         user = request.user
 
-        # This is a bit redundant with logic in student.views.change_enrollement,
+        # This is a bit redundant with logic in student.views.change_enrollment,
         # but I don't really have the time to refactor it more nicely and test.
         course = modulestore().get_course(course_key)
         if not has_access(user, 'enroll', course):
