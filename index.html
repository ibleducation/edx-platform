<!DOCTYPE html>
<!--[if lt IE 7]><html class="no-js lt-ie9 lt-ie8 lt-ie7" lang="en"><![endif]-->
<!--[if IE 7]><html class="no-js lt-ie9 lt-ie8" lang="en"><![endif]-->
<!--[if IE 8]><html class="no-js lt-ie9" lang="en"><![endif]-->
<!--[if gt IE 8]><!--><html class="no-js" lang="en"><!--<![endif]-->
<head>
  <meta charset="utf-8">
  <meta http-equiv="X-UA-Compatible" content="IE=edge, chrome=1">

  <title>Documentation for edX Partners and the Open edX Community | edX</title>
  <meta name="description" content="">

  <meta name="viewport" content="width=device-width, initial-scale=1.0, minimum-scale=1.0" />

  <link type="text/css" rel="stylesheet" href="edx-docs/assets/css/main.css" media="screen, projection" />
  <script type="text/javascript" src="edx-docs/assets/js/vendor/modernizr.min.js"></script>

  <script>
   (function(i,s,o,g,r,a,m){i['GoogleAnalyticsObject']=r;i[r]=i[r]||function(){
   (i[r].q=i[r].q||[]).push(arguments)},i[r].l=1*new Date();a=s.createElement(o),
   m=s.getElementsByTagName(o)[0];a.async=1;a.src=g;m.parentNode.insertBefore(a,m)
   })(window,document,'script','//www.google-analytics.com/analytics.js','ga');

   ga('create', 'UA-50141783-1', 'edx.org');
   ga('send', 'pageview');

 </script>
</head>

<body class="view--index">
  <div class="wrapper--view">

    <div class="wrapper--header">
      <header class="header--primary" role="banner">
        <span class="wrapper--logo">
          <span class="depth-left"></span>
            <a href="http://www.edx.org"><img class="logo-edx is-hanging" src="edx-docs/assets/images/logo-edx.png" alt="edX" /></a>
          <span class="depth-right"></span>
        </span>

        <div class="wrapper--title">
          <h1 class="header__title">
            <span class="sr">edX</span>
            <abbr class="logo-docs" title="Documentation">
              <i class="icon-file-text"></i>
              Docs
            </abbr>
          </h1>

          <h2 class="header__tagline">Documentation for edX Partners and the Open edX Community</h2>
        </div>
      </header>
    </div>

    <div class="wrapper--content">
      <div class="content content--view">

        <article class="content__main">

          <div class="list--docs">
            <section class="item-audience item-audience--partners">
              <h3 class="item-audience__title">EdX Partners</h3>

              <div class="item-audience__copy">
                <p>Documentation for edX partners and members who use the edX platform on edX.org and edX Edge.</p>
              </div>

              <ul class="list--links">

                <li class="item-link">
                  <a class="item-link__action" rel="external" href="http://edx.readthedocs.org/projects/edx-release-notes/en/latest/">

                    <h4 class="item-link__title">Release Notes</h4>
<<<<<<< HEAD
                    <div class="item-link__updated-date">Last Updated: 11 August 2015</div>
=======
                    <div class="item-link__updated-date">Last Updated: 6 August 2015</div>
>>>>>>> b6980e82

                    <div class="item-link__copy">
                      <p>A cumulative list of released changes to edX.org and edX Edge.</p>
                    </div>

                  </a>
                </li>
                <li class="item-link">
                  <a class="item-link__action" href="http://edx.readthedocs.org/projects/edx-partner-course-staff/en/latest/">
                    <h4 class="item-link__title">Building and Running an edX Course</h4>
                    <div class="item-link__copy">
                      <p>Instructions for building and running courses on edx.org and edX Edge.</p>
                    </div>
                  </a>
                </li>

                <li class="item-link">
                  <a class="item-link__action" href="http://edx.readthedocs.org/projects/edx-insights/en/latest/">
                    <h4 class="item-link__title">Using edX Insights</h4>
                    <div class="item-link__copy">
                      <p>Describes the visualizations, metrics, and tables used to present course-related data to course teams.</p>
                    </div>
                  </a>
                </li>

                <li class="item-link">
                  <a class="item-link__action" href="http://edx.readthedocs.org/projects/devdata/en/latest/">
                    <h4 class="item-link__title">EdX Research Guide</h4>
                    <div class="item-link__copy">
                      <p>For researchers and data czars at edX partner institutions who use the edX data exports to gain insight into their courses and students.</p>
                    </div>
                  </a>
                </li>

                <li class="item-link">
                  <a class="item-link__action" href="http://edx.readthedocs.org/projects/edx-guide-for-students/en/latest/">
                    <h4 class="item-link__title">EdX Learner's Guide</h4>
                    <div class="item-link__copy">
                      <p>Help for learners taking an edX course.</p>
                    </div>
                  </a>
                </li>

              </ul>
            </section>
            <section class="item-audience item-audience--release">
              <h3 class="item-audience__title">Open edX Documentation: Birch Release</h3>

              <div class="item-audience__copy">
                <p>Documentation for the Open edX <strong>Birch</strong> release, published February 24, 2015.</p>
              </div>

              <ul class="list--links">

                <li class="item-link">
                  <a class="item-link__action" href="http://edx.readthedocs.org/projects/open-edx-release-notes/en/latest/">
                    <h4 class="item-link__title">Open edX Release Notes</h4>
                    <div class="item-link__copy">
                      <p>A list of the changes in the Birch release of Open edX.</p>
                    </div>
                  </a>
                </li>
                
                <li class="item-link">
                  <a class="item-link__action" href="http://edx.readthedocs.org/projects/open-edx-building-and-running-a-course/en/named-release-birch/">
                    <h4 class="item-link__title">Building and Running an Open edX Course</h4>
                    <div class="item-link__copy">
                      <p>Instructions for building an Open edX course with Studio and running the course in the Learning Management System.</p>
                    </div>
                  </a>
                </li>
              </ul>
            </section>
            <section class="item-audience item-audience--release">
              <h3 class="item-audience__title">Open edX Documentation: Latest Version</h3>

              <div class="item-audience__copy">
                <p>The <strong>latest</strong> documentation available for Open edX users.</p>
              </div>

              <ul class="list--links">
                <li class="item-link">
                  <a class="item-link__action" href="http://edx.readthedocs.org/projects/edx-installing-configuring-and-running/en/latest/">
                    <h4 class="item-link__title">Installing, Configuring, and Running the Open edX Platform</h4>
                    <div class="item-link__copy">
                      <p>Instructions for setting up Open edX.</p>
                    </div>
                  </a>
                </li>

                <li class="item-link">
                  <a class="item-link__action" href="http://edx.readthedocs.org/projects/open-edx-building-and-running-a-course/en/latest/">
                    <h4 class="item-link__title">Building and Running an Open edX Course</h4>
                    <div class="item-link__copy">
                      <p>Instructions for building an Open edX course with Studio and running the course in the Learning Management System.</p>
                    </div>
                  </a>
                </li>

                <li class="item-link">
                  <a class="item-link__action" href="http://edx.readthedocs.org/projects/open-edx-learner-guide/en/latest/">
                    <h4 class="item-link__title">Open edX Learner's Guide</h4>
                    <div class="item-link__copy">
                      <p>Help for learners taking an Open edX course.</p>
                    </div>
                  </a>
                </li>

               
                <li class="item-link">
                  <a class="item-link__action" href="http://edx.readthedocs.org/projects/edx-developer-guide/en/latest/">
                    <h4 class="item-link__title">Open edX Developer's Guide</h4>
                    <div class="item-link__copy">
                      <p>For developers contributing to the edX platform.</p>
                    </div>
                  </a>
                </li>

                <li class="item-link">
                  <a class="item-link__action" href="http://edx.readthedocs.org/projects/edx-open-learning-xml/en/latest/">
                    <h4 class="item-link__title">edX Open Learning XML Guide - Alpha Version</h4>
                    <div class="item-link__copy">
                      <p>Instructions for building edX courses with Open Learning XML (OLX).</p>
                    </div>
                  </a>
                </li>
              </ul>
            </section>
            <section class="item-audience item-audience--release">
              <h3 class="item-audience__title">Open edX XBlock</h3>

              <div class="item-audience__copy">
                <p>Documentation for Open edX XBlock, the component architecture for building courseware.</p>
              </div>

              <ul class="list--links">
              
                <li class="item-link">
                  <a class="item-link__action" href="http://edx.readthedocs.org/projects/xblock-tutorial/en/latest//">
                    <h4 class="item-link__title">Open edX XBlock Tutorial</h4>
                    <div class="item-link__copy">
                      <p>Step-by-step instructions for building an XBlock, for new XBlock developers.</p>
                    </div>
                  </a>
                </li>

                <li class="item-link">
                  <a class="item-link__action" href="http://edx.readthedocs.org/projects/xblock/en/latest/">
                    <h4 class="item-link__title">Open edX XBlock API Guide</h4>
                    <div class="item-link__copy">
                      <p>API information for developers extending Open edX with XBlocks.</p>
                    </div>
                  </a>
                </li>

              </ul>
            </section>
            <section class="item-audience item-audience--release">
              <h3 class="item-audience__title">Open edX REST APIs</h3>

              <div class="item-audience__copy">
                <p>Documentation for the Open edX REST APIs.</p>
              </div>

              <ul class="list--links">
              
                <li class="item-link">
                  <a class="item-link__action" href="http://edx.readthedocs.org/projects/edx-platform-api/en/latest/">
                    <h4 class="item-link__title">Open edX Platform APIs</h4>
                    <div class="item-link__copy">
                      <p>Documentation for the Open edX Platform APIs.</p>
                    </div>
                  </a>
                </li>

                <li class="item-link">
                  <a class="item-link__action" href="http://edx.readthedocs.org/projects/edx-data-analytics-api/en/latest/index.html">
                    <h4 class="item-link__title">Open edX Data Analytics API Version 0 - Alpha Version</h4>
                    <div class="item-link__copy">
                      <p>Documentation for the Open edX Data Analytics API.</p>
                    </div>
                  </a>
                </li>

              </ul>
            </section>
          </div>
        </article>

        <aside class="content__supplementary">

          <div class="info">
            <h2 class="info__title">Feedback or Questions about edX Documentation</h2>

            <div class="info__copy">
              <p>edX welcomes and appreciates your comments on and requests for documentation. Just email us at <a href="mailto:docs@edx.org">docs@edx.org</a>.</p>
            </div>
          </div>
        </aside>
      </div>

    <footer class="footer--primary" role="contentinfo">
      <div class="content--copyright">
        <p class="copyright__copy">&copy; 2015 <a href="http://www.edx.org">edX</a>. All rights reserved.</p>
      </div>
    </footer>
  </div>
</body>
</html><|MERGE_RESOLUTION|>--- conflicted
+++ resolved
@@ -71,12 +71,7 @@
                   <a class="item-link__action" rel="external" href="http://edx.readthedocs.org/projects/edx-release-notes/en/latest/">
 
                     <h4 class="item-link__title">Release Notes</h4>
-<<<<<<< HEAD
                     <div class="item-link__updated-date">Last Updated: 11 August 2015</div>
-=======
-                    <div class="item-link__updated-date">Last Updated: 6 August 2015</div>
->>>>>>> b6980e82
-
                     <div class="item-link__copy">
                       <p>A cumulative list of released changes to edX.org and edX Edge.</p>
                     </div>
