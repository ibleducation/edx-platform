# -*- coding: utf-8 -*-
"""
Unit tests for instructor.enrollment methods.
"""

import json
import mock
from mock import patch
from abc import ABCMeta
from courseware.models import StudentModule
from django.conf import settings
from django.test import TestCase
from django.utils.translation import get_language
from django.utils.translation import override as override_language
from nose.plugins.attrib import attr
from ccx_keys.locator import CCXLocator
from student.tests.factories import UserFactory
from xmodule.modulestore.django import modulestore
from xmodule.modulestore.tests.factories import CourseFactory, ItemFactory

from ccx.tests.factories import CcxFactory
from student.models import CourseEnrollment, CourseEnrollmentAllowed
from student.roles import CourseCcxCoachRole  # pylint: disable=import-error
from student.tests.factories import (  # pylint: disable=import-error
    AdminFactory
)
from instructor.enrollment import (
    EmailEnrollmentState,
    enroll_email,
    get_email_params,
    reset_student_attempts,
    send_beta_role_email,
    unenroll_email,
    render_message_to_string,
)
from opaque_keys.edx.locations import SlashSeparatedCourseKey

from submissions import api as sub_api
from student.models import anonymous_id_for_user
<<<<<<< HEAD
from xmodule.modulestore.tests.django_utils import SharedModuleStoreTestCase
=======
from xmodule.modulestore.tests.django_utils import ModuleStoreTestCase, TEST_DATA_SPLIT_MODULESTORE
>>>>>>> 02cc9ca8


@attr('shard_1')
class TestSettableEnrollmentState(TestCase):
    """ Test the basis class for enrollment tests. """
    def setUp(self):
        super(TestSettableEnrollmentState, self).setUp()
        self.course_key = SlashSeparatedCourseKey('Robot', 'fAKE', 'C-%-se-%-ID')

    def test_mes_create(self):
        """
        Test SettableEnrollmentState creation of user.
        """
        mes = SettableEnrollmentState(
            user=True,
            enrollment=True,
            allowed=False,
            auto_enroll=False
        )
        # enrollment objects
        eobjs = mes.create_user(self.course_key)
        ees = EmailEnrollmentState(self.course_key, eobjs.email)
        self.assertEqual(mes, ees)


class TestEnrollmentChangeBase(TestCase):
    """
    Test instructor enrollment administration against database effects.

    Test methods in derived classes follow a strict format.
    `action` is a function which is run
    the test will pass if `action` mutates state from `before_ideal` to `after_ideal`
    """

    __metaclass__ = ABCMeta

    def setUp(self):
        super(TestEnrollmentChangeBase, self).setUp()
        self.course_key = SlashSeparatedCourseKey('Robot', 'fAKE', 'C-%-se-%-ID')

    def _run_state_change_test(self, before_ideal, after_ideal, action):
        """
        Runs a state change test.

        `before_ideal` and `after_ideal` are SettableEnrollmentState's
        `action` is a function which will be run in the middle.
            `action` should transition the world from before_ideal to after_ideal
            `action` will be supplied the following arguments (None-able arguments)
                `email` is an email string
        """
        # initialize & check before
        print "checking initialization..."
        eobjs = before_ideal.create_user(self.course_key)
        before = EmailEnrollmentState(self.course_key, eobjs.email)
        self.assertEqual(before, before_ideal)

        # do action
        print "running action..."
        action(eobjs.email)

        # check after
        print "checking effects..."
        after = EmailEnrollmentState(self.course_key, eobjs.email)
        self.assertEqual(after, after_ideal)


@attr('shard_1')
class TestInstructorEnrollDB(TestEnrollmentChangeBase):
    """ Test instructor.enrollment.enroll_email """
    def test_enroll(self):
        before_ideal = SettableEnrollmentState(
            user=True,
            enrollment=False,
            allowed=False,
            auto_enroll=False
        )

        after_ideal = SettableEnrollmentState(
            user=True,
            enrollment=True,
            allowed=False,
            auto_enroll=False
        )

        action = lambda email: enroll_email(self.course_key, email)

        return self._run_state_change_test(before_ideal, after_ideal, action)

    def test_enroll_again(self):
        before_ideal = SettableEnrollmentState(
            user=True,
            enrollment=True,
            allowed=False,
            auto_enroll=False,
        )

        after_ideal = SettableEnrollmentState(
            user=True,
            enrollment=True,
            allowed=False,
            auto_enroll=False,
        )

        action = lambda email: enroll_email(self.course_key, email)

        return self._run_state_change_test(before_ideal, after_ideal, action)

    def test_enroll_nouser(self):
        before_ideal = SettableEnrollmentState(
            user=False,
            enrollment=False,
            allowed=False,
            auto_enroll=False,
        )

        after_ideal = SettableEnrollmentState(
            user=False,
            enrollment=False,
            allowed=True,
            auto_enroll=False,
        )

        action = lambda email: enroll_email(self.course_key, email)

        return self._run_state_change_test(before_ideal, after_ideal, action)

    def test_enroll_nouser_again(self):
        before_ideal = SettableEnrollmentState(
            user=False,
            enrollment=False,
            allowed=True,
            auto_enroll=False
        )

        after_ideal = SettableEnrollmentState(
            user=False,
            enrollment=False,
            allowed=True,
            auto_enroll=False,
        )

        action = lambda email: enroll_email(self.course_key, email)

        return self._run_state_change_test(before_ideal, after_ideal, action)

    def test_enroll_nouser_autoenroll(self):
        before_ideal = SettableEnrollmentState(
            user=False,
            enrollment=False,
            allowed=False,
            auto_enroll=False,
        )

        after_ideal = SettableEnrollmentState(
            user=False,
            enrollment=False,
            allowed=True,
            auto_enroll=True,
        )

        action = lambda email: enroll_email(self.course_key, email, auto_enroll=True)

        return self._run_state_change_test(before_ideal, after_ideal, action)

    def test_enroll_nouser_change_autoenroll(self):
        before_ideal = SettableEnrollmentState(
            user=False,
            enrollment=False,
            allowed=True,
            auto_enroll=True,
        )

        after_ideal = SettableEnrollmentState(
            user=False,
            enrollment=False,
            allowed=True,
            auto_enroll=False,
        )

        action = lambda email: enroll_email(self.course_key, email, auto_enroll=False)

        return self._run_state_change_test(before_ideal, after_ideal, action)


@attr('shard_1')
class TestInstructorUnenrollDB(TestEnrollmentChangeBase):
    """ Test instructor.enrollment.unenroll_email """
    def test_unenroll(self):
        before_ideal = SettableEnrollmentState(
            user=True,
            enrollment=True,
            allowed=False,
            auto_enroll=False
        )

        after_ideal = SettableEnrollmentState(
            user=True,
            enrollment=False,
            allowed=False,
            auto_enroll=False
        )

        action = lambda email: unenroll_email(self.course_key, email)

        return self._run_state_change_test(before_ideal, after_ideal, action)

    def test_unenroll_notenrolled(self):
        before_ideal = SettableEnrollmentState(
            user=True,
            enrollment=False,
            allowed=False,
            auto_enroll=False
        )

        after_ideal = SettableEnrollmentState(
            user=True,
            enrollment=False,
            allowed=False,
            auto_enroll=False
        )

        action = lambda email: unenroll_email(self.course_key, email)

        return self._run_state_change_test(before_ideal, after_ideal, action)

    def test_unenroll_disallow(self):
        before_ideal = SettableEnrollmentState(
            user=False,
            enrollment=False,
            allowed=True,
            auto_enroll=True
        )

        after_ideal = SettableEnrollmentState(
            user=False,
            enrollment=False,
            allowed=False,
            auto_enroll=False
        )

        action = lambda email: unenroll_email(self.course_key, email)

        return self._run_state_change_test(before_ideal, after_ideal, action)

    def test_unenroll_norecord(self):
        before_ideal = SettableEnrollmentState(
            user=False,
            enrollment=False,
            allowed=False,
            auto_enroll=False
        )

        after_ideal = SettableEnrollmentState(
            user=False,
            enrollment=False,
            allowed=False,
            auto_enroll=False
        )

        action = lambda email: unenroll_email(self.course_key, email)

        return self._run_state_change_test(before_ideal, after_ideal, action)


@attr('shard_1')
class TestInstructorEnrollmentStudentModule(SharedModuleStoreTestCase):
    """ Test student module manipulations. """
    @classmethod
    def setUpClass(cls):
        super(TestInstructorEnrollmentStudentModule, cls).setUpClass()
        cls.course = CourseFactory(
            name='fake',
            org='course',
            run='id',
        )
        # pylint: disable=no-member
        cls.course_key = cls.course.location.course_key
        with cls.store.bulk_operations(cls.course.id, emit_signals=False):
            cls.parent = ItemFactory(
                category="library_content",
                parent=cls.course,
                publish_item=True,
            )
            cls.child = ItemFactory(
                category="html",
                parent=cls.parent,
                publish_item=True,
            )
            cls.unrelated = ItemFactory(
                category="html",
                parent=cls.course,
                publish_item=True,
            )

    def setUp(self):
        super(TestInstructorEnrollmentStudentModule, self).setUp()

        self.user = UserFactory()

        parent_state = json.dumps({'attempts': 32, 'otherstuff': 'alsorobots'})
        child_state = json.dumps({'attempts': 10, 'whatever': 'things'})
        unrelated_state = json.dumps({'attempts': 12, 'brains': 'zombie'})
        StudentModule.objects.create(
            student=self.user,
            course_id=self.course_key,
            module_state_key=self.parent.location,
            state=parent_state,
        )
        StudentModule.objects.create(
            student=self.user,
            course_id=self.course_key,
            module_state_key=self.child.location,
            state=child_state,
        )
        StudentModule.objects.create(
            student=self.user,
            course_id=self.course_key,
            module_state_key=self.unrelated.location,
            state=unrelated_state,
        )

    def test_reset_student_attempts(self):
        msk = self.course_key.make_usage_key('dummy', 'module')
        original_state = json.dumps({'attempts': 32, 'otherstuff': 'alsorobots'})
        StudentModule.objects.create(
            student=self.user,
            course_id=self.course_key,
            module_state_key=msk,
            state=original_state
        )
        # lambda to reload the module state from the database
        module = lambda: StudentModule.objects.get(student=self.user, course_id=self.course_key, module_state_key=msk)
        self.assertEqual(json.loads(module().state)['attempts'], 32)
        reset_student_attempts(self.course_key, self.user, msk)
        self.assertEqual(json.loads(module().state)['attempts'], 0)

    def test_delete_student_attempts(self):
        msk = self.course_key.make_usage_key('dummy', 'module')
        original_state = json.dumps({'attempts': 32, 'otherstuff': 'alsorobots'})
        StudentModule.objects.create(
            student=self.user,
            course_id=self.course_key,
            module_state_key=msk,
            state=original_state
        )
        self.assertEqual(
            StudentModule.objects.filter(
                student=self.user,
                course_id=self.course_key,
                module_state_key=msk
            ).count(), 1)
        reset_student_attempts(self.course_key, self.user, msk, delete_module=True)
        self.assertEqual(
            StudentModule.objects.filter(
                student=self.user,
                course_id=self.course_key,
                module_state_key=msk
            ).count(), 0)

    def test_delete_submission_scores(self):
        user = UserFactory()
        problem_location = self.course_key.make_usage_key('dummy', 'module')

        # Create a student module for the user
        StudentModule.objects.create(
            student=user,
            course_id=self.course_key,
            module_state_key=problem_location,
            state=json.dumps({})
        )

        # Create a submission and score for the student using the submissions API
        student_item = {
            'student_id': anonymous_id_for_user(user, self.course_key),
            'course_id': self.course_key.to_deprecated_string(),
            'item_id': problem_location.to_deprecated_string(),
            'item_type': 'openassessment'
        }
        submission = sub_api.create_submission(student_item, 'test answer')
        sub_api.set_score(submission['uuid'], 1, 2)

        # Delete student state using the instructor dash
        reset_student_attempts(
            self.course_key, user, problem_location,
            delete_module=True
        )

        # Verify that the student's scores have been reset in the submissions API
        score = sub_api.get_score(student_item)
        self.assertIs(score, None)

    def get_state(self, location):
        """Reload and grab the module state from the database"""
        return StudentModule.objects.get(
            student=self.user, course_id=self.course_key, module_state_key=location
        ).state

    def test_reset_student_attempts_children(self):
        parent_state = json.loads(self.get_state(self.parent.location))
        self.assertEqual(parent_state['attempts'], 32)
        self.assertEqual(parent_state['otherstuff'], 'alsorobots')

        child_state = json.loads(self.get_state(self.child.location))
        self.assertEqual(child_state['attempts'], 10)
        self.assertEqual(child_state['whatever'], 'things')

        unrelated_state = json.loads(self.get_state(self.unrelated.location))
        self.assertEqual(unrelated_state['attempts'], 12)
        self.assertEqual(unrelated_state['brains'], 'zombie')

        reset_student_attempts(self.course_key, self.user, self.parent.location)

        parent_state = json.loads(self.get_state(self.parent.location))
        self.assertEqual(json.loads(self.get_state(self.parent.location))['attempts'], 0)
        self.assertEqual(parent_state['otherstuff'], 'alsorobots')

        child_state = json.loads(self.get_state(self.child.location))
        self.assertEqual(child_state['attempts'], 0)
        self.assertEqual(child_state['whatever'], 'things')

        unrelated_state = json.loads(self.get_state(self.unrelated.location))
        self.assertEqual(unrelated_state['attempts'], 12)
        self.assertEqual(unrelated_state['brains'], 'zombie')

    def test_delete_submission_scores_attempts_children(self):
        parent_state = json.loads(self.get_state(self.parent.location))
        self.assertEqual(parent_state['attempts'], 32)
        self.assertEqual(parent_state['otherstuff'], 'alsorobots')

        child_state = json.loads(self.get_state(self.child.location))
        self.assertEqual(child_state['attempts'], 10)
        self.assertEqual(child_state['whatever'], 'things')

        unrelated_state = json.loads(self.get_state(self.unrelated.location))
        self.assertEqual(unrelated_state['attempts'], 12)
        self.assertEqual(unrelated_state['brains'], 'zombie')

        reset_student_attempts(self.course_key, self.user, self.parent.location, delete_module=True)

        self.assertRaises(StudentModule.DoesNotExist, self.get_state, self.parent.location)
        self.assertRaises(StudentModule.DoesNotExist, self.get_state, self.child.location)

        unrelated_state = json.loads(self.get_state(self.unrelated.location))
        self.assertEqual(unrelated_state['attempts'], 12)
        self.assertEqual(unrelated_state['brains'], 'zombie')


class EnrollmentObjects(object):
    """
    Container for enrollment objects.

    `email` - student email
    `user` - student User object
    `cenr` - CourseEnrollment object
    `cea` - CourseEnrollmentAllowed object

    Any of the objects except email can be None.
    """
    def __init__(self, email, user, cenr, cea):
        self.email = email
        self.user = user
        self.cenr = cenr
        self.cea = cea


class SettableEnrollmentState(EmailEnrollmentState):
    """
    Settable enrollment state.
    Used for testing state changes.
    SettableEnrollmentState can be constructed and then
        a call to create_user will make objects which
        correspond to the state represented in the SettableEnrollmentState.
    """
    def __init__(self, user=False, enrollment=False, allowed=False, auto_enroll=False):  # pylint: disable=super-init-not-called
        self.user = user
        self.enrollment = enrollment
        self.allowed = allowed
        self.auto_enroll = auto_enroll

    def __eq__(self, other):
        return self.to_dict() == other.to_dict()

    def __neq__(self, other):
        return not self == other

    def create_user(self, course_id=None):
        """
        Utility method to possibly create and possibly enroll a user.
        Creates a state matching the SettableEnrollmentState properties.
        Returns a tuple of (
            email,
            User, (optionally None)
            CourseEnrollment, (optionally None)
            CourseEnrollmentAllowed, (optionally None)
        )
        """
        # if self.user=False, then this will just be used to generate an email.
        email = "robot_no_user_exists_with_this_email@edx.org"
        if self.user:
            user = UserFactory()
            email = user.email
            if self.enrollment:
                cenr = CourseEnrollment.enroll(user, course_id)
                return EnrollmentObjects(email, user, cenr, None)
            else:
                return EnrollmentObjects(email, user, None, None)
        elif self.allowed:
            cea = CourseEnrollmentAllowed.objects.create(
                email=email,
                course_id=course_id,
                auto_enroll=self.auto_enroll,
            )
            return EnrollmentObjects(email, None, None, cea)
        else:
            return EnrollmentObjects(email, None, None, None)


@attr('shard_1')
class TestSendBetaRoleEmail(TestCase):
    """
    Test edge cases for `send_beta_role_email`
    """

    def setUp(self):
        super(TestSendBetaRoleEmail, self).setUp()
        self.user = UserFactory.create()
        self.email_params = {'course': 'Robot Super Course'}

    def test_bad_action(self):
        bad_action = 'beta_tester'
        error_msg = "Unexpected action received '{}' - expected 'add' or 'remove'".format(bad_action)
        with self.assertRaisesRegexp(ValueError, error_msg):
            send_beta_role_email(bad_action, self.user, self.email_params)


@attr('shard_1')
<<<<<<< HEAD
class TestGetEmailParams(SharedModuleStoreTestCase):
=======
class TestGetEmailParamsCCX(ModuleStoreTestCase):
    """
    Test what URLs the function get_email_params for CCX student enrollment.
    """

    MODULESTORE = TEST_DATA_SPLIT_MODULESTORE

    @patch.dict('django.conf.settings.FEATURES', {'CUSTOM_COURSES_EDX': True})
    def setUp(self):
        super(TestGetEmailParamsCCX, self).setUp()

        self.course = CourseFactory.create()
        self.coach = AdminFactory.create()
        role = CourseCcxCoachRole(self.course.id)
        role.add_users(self.coach)
        self.ccx = CcxFactory(course_id=self.course.id, coach=self.coach)
        self.course_key = CCXLocator.from_course_locator(self.course.id, self.ccx.id)
        # Explicitly construct what we expect the course URLs to be
        site = settings.SITE_NAME
        self.course_url = u'https://{}/courses/{}/'.format(
            site,
            self.course_key
        )
        self.course_about_url = self.course_url + 'about'
        self.registration_url = u'https://{}/register'.format(
            site,
        )

    @patch.dict('django.conf.settings.FEATURES', {'CUSTOM_COURSES_EDX': True})
    def test_ccx_enrollment_email_params(self):
        # For a CCX, what do we expect to get for the URLs?
        # Also make sure `auto_enroll` is properly passed through.
        result = get_email_params(
            self.course,
            True,
            course_key=self.course_key,
            display_name=self.ccx.display_name
        )

        self.assertEqual(result['display_name'], self.ccx.display_name)
        self.assertEqual(result['auto_enroll'], True)
        self.assertEqual(result['course_about_url'], self.course_about_url)
        self.assertEqual(result['registration_url'], self.registration_url)
        self.assertEqual(result['course_url'], self.course_url)


@attr('shard_1')
class TestGetEmailParams(ModuleStoreTestCase):
>>>>>>> 02cc9ca8
    """
    Test what URLs the function get_email_params returns under different
    production-like conditions.
    """
    @classmethod
    def setUpClass(cls):
        super(TestGetEmailParams, cls).setUpClass()
        cls.course = CourseFactory.create()

        # Explicitly construct what we expect the course URLs to be
        site = settings.SITE_NAME
        cls.course_url = u'https://{}/courses/{}/'.format(
            site,
            cls.course.id.to_deprecated_string()
        )
        cls.course_about_url = cls.course_url + 'about'
        cls.registration_url = u'https://{}/register'.format(site)

    def setUp(self):
        super(TestGetEmailParams, self).setUp()

    def test_normal_params(self):
        # For a normal site, what do we expect to get for the URLs?
        # Also make sure `auto_enroll` is properly passed through.
        result = get_email_params(self.course, False)

        self.assertEqual(result['auto_enroll'], False)
        self.assertEqual(result['course_about_url'], self.course_about_url)
        self.assertEqual(result['registration_url'], self.registration_url)
        self.assertEqual(result['course_url'], self.course_url)

    def test_marketing_params(self):
        # For a site with a marketing front end, what do we expect to get for the URLs?
        # Also make sure `auto_enroll` is properly passed through.
        with mock.patch.dict('django.conf.settings.FEATURES', {'ENABLE_MKTG_SITE': True}):
            result = get_email_params(self.course, True)

        self.assertEqual(result['auto_enroll'], True)
        # We should *not* get a course about url (LMS doesn't know what the marketing site URLs are)
        self.assertEqual(result['course_about_url'], None)
        self.assertEqual(result['registration_url'], self.registration_url)
        self.assertEqual(result['course_url'], self.course_url)


@attr('shard_1')
class TestRenderMessageToString(SharedModuleStoreTestCase):
    """
    Test that email templates can be rendered in a language chosen manually.
    Test CCX enrollmet email.
    """
    @classmethod
    def setUpClass(cls):
        super(TestRenderMessageToString, cls).setUpClass()
        cls.course = CourseFactory.create()
        cls.subject_template = 'emails/enroll_email_allowedsubject.txt'
        cls.message_template = 'emails/enroll_email_allowedmessage.txt'

    MODULESTORE = TEST_DATA_SPLIT_MODULESTORE

    def setUp(self):
        super(TestRenderMessageToString, self).setUp()
<<<<<<< HEAD
=======
        self.subject_template = 'emails/enroll_email_allowedsubject.txt'
        self.message_template = 'emails/enroll_email_allowedmessage.txt'
        self.course = CourseFactory.create()
        self.course_key = None
        self.ccx = None
>>>>>>> 02cc9ca8

    def get_email_params(self):
        """
        Returns a dictionary of parameters used to render an email.
        """
        email_params = get_email_params(self.course, True)
        email_params["email_address"] = "user@example.com"
        email_params["full_name"] = "Jean Reno"

        return email_params

    def get_email_params_ccx(self):
        """
        Returns a dictionary of parameters used to render an email for CCX.
        """
        coach = AdminFactory.create()
        role = CourseCcxCoachRole(self.course.id)
        role.add_users(coach)
        self.ccx = CcxFactory(course_id=self.course.id, coach=coach)
        self.course_key = CCXLocator.from_course_locator(self.course.id, self.ccx.id)

        email_params = get_email_params(
            self.course,
            True,
            course_key=self.course_key,
            display_name=self.ccx.display_name
        )
        email_params["email_address"] = "user@example.com"
        email_params["full_name"] = "Jean Reno"

        return email_params

    def get_subject_and_message(self, language):
        """
        Returns the subject and message rendered in the specified language.
        """
        return render_message_to_string(
            self.subject_template,
            self.message_template,
            self.get_email_params(),
            language=language
        )

    def get_subject_and_message_ccx(self):
        """
        Returns the subject and message rendered in the specified language for CCX.
        """
        subject_template = 'emails/enroll_email_enrolledsubject.txt'
        message_template = 'emails/enroll_email_enrolledmessage.txt'
        return render_message_to_string(
            subject_template,
            message_template,
            self.get_email_params_ccx()
        )

    def test_subject_and_message_translation(self):
        subject, message = self.get_subject_and_message('fr')
        language_after_rendering = get_language()

        you_have_been_invited_in_french = u"Vous avez été invité"
        self.assertIn(you_have_been_invited_in_french, subject)
        self.assertIn(you_have_been_invited_in_french, message)
        self.assertEqual(settings.LANGUAGE_CODE, language_after_rendering)

    def test_platform_language_is_used_for_logged_in_user(self):
        with override_language('zh_CN'):    # simulate a user login
            subject, message = self.get_subject_and_message(None)
            self.assertIn("You have been", subject)
            self.assertIn("You have been", message)

    @patch.dict('django.conf.settings.FEATURES', {'CUSTOM_COURSES_EDX': True})
    def test_render_message_ccx(self):
        """
        Test email template renders for CCX.
        """
        subject, message = self.get_subject_and_message_ccx()
        self.assertIn(self.ccx.display_name, subject)
        self.assertIn(self.ccx.display_name, message)
        site = settings.SITE_NAME
        course_url = u'https://{}/courses/{}/'.format(
            site,
            self.course_key
        )
        self.assertIn(course_url, message)<|MERGE_RESOLUTION|>--- conflicted
+++ resolved
@@ -37,12 +37,9 @@
 
 from submissions import api as sub_api
 from student.models import anonymous_id_for_user
-<<<<<<< HEAD
-from xmodule.modulestore.tests.django_utils import SharedModuleStoreTestCase
-=======
-from xmodule.modulestore.tests.django_utils import ModuleStoreTestCase, TEST_DATA_SPLIT_MODULESTORE
->>>>>>> 02cc9ca8
-
+from xmodule.modulestore.tests.django_utils import (
+    ModuleStoreTestCase, SharedModuleStoreTestCase, TEST_DATA_SPLIT_MODULESTORE
+)
 
 @attr('shard_1')
 class TestSettableEnrollmentState(TestCase):
@@ -578,9 +575,6 @@
 
 
 @attr('shard_1')
-<<<<<<< HEAD
-class TestGetEmailParams(SharedModuleStoreTestCase):
-=======
 class TestGetEmailParamsCCX(ModuleStoreTestCase):
     """
     Test what URLs the function get_email_params for CCX student enrollment.
@@ -628,8 +622,7 @@
 
 
 @attr('shard_1')
-class TestGetEmailParams(ModuleStoreTestCase):
->>>>>>> 02cc9ca8
+class TestGetEmailParams(SharedModuleStoreTestCase):
     """
     Test what URLs the function get_email_params returns under different
     production-like conditions.
@@ -680,6 +673,8 @@
     Test that email templates can be rendered in a language chosen manually.
     Test CCX enrollmet email.
     """
+    MODULESTORE = TEST_DATA_SPLIT_MODULESTORE
+
     @classmethod
     def setUpClass(cls):
         super(TestRenderMessageToString, cls).setUpClass()
@@ -687,18 +682,10 @@
         cls.subject_template = 'emails/enroll_email_allowedsubject.txt'
         cls.message_template = 'emails/enroll_email_allowedmessage.txt'
 
-    MODULESTORE = TEST_DATA_SPLIT_MODULESTORE
-
     def setUp(self):
         super(TestRenderMessageToString, self).setUp()
-<<<<<<< HEAD
-=======
-        self.subject_template = 'emails/enroll_email_allowedsubject.txt'
-        self.message_template = 'emails/enroll_email_allowedmessage.txt'
-        self.course = CourseFactory.create()
         self.course_key = None
         self.ccx = None
->>>>>>> 02cc9ca8
 
     def get_email_params(self):
         """
