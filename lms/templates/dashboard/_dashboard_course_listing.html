<%page args="course, enrollment, show_courseware_link, cert_status, show_email_settings, course_mode_info, show_refund_option" />

<%! from django.utils.translation import ugettext as _ %>
<%!
  from django.core.urlresolvers import reverse
  from courseware.courses import course_image_url, get_course_about_section
  import waffle
%>

<%
  cert_name_short = course.cert_name_short
  if cert_name_short == "":
    cert_name_short = settings.CERT_NAME_SHORT

  cert_name_long = course.cert_name_long
  if cert_name_long == "":
    cert_name_long = settings.CERT_NAME_LONG
  billing_email = settings.PAYMENT_SUPPORT_EMAIL
%>

<%namespace name='static' file='../static_content.html'/>

<li class="course-item">
  % if settings.FEATURES.get('ENABLE_VERIFIED_CERTIFICATES'):
    <article class="course ${enrollment.mode}">
  % else:
    <article class="course">
  %endif
    <%
      course_target = reverse('info', args=[course.id.to_deprecated_string()])
    %>

    % if show_courseware_link:
      <a href="${course_target}" class="cover">
        <img src="${course_image_url(course)}" alt="${_('{course_number} {course_name} Cover Image').format(course_number=course.number, course_name=course.display_name_with_default) |h}" />
      </a>
    % else:
      <div class="cover">
        <img src="${course_image_url(course)}" alt="${_('{course_number} {course_name} Cover Image').format(course_number=course.number, course_name=course.display_name_with_default) | h}" />
      </div>
    % endif
    % if settings.FEATURES.get('ENABLE_VERIFIED_CERTIFICATES'):
        % if enrollment.mode == "verified":
          <span class="sts-enrollment" title="${_("You're enrolled as a verified student")}">
            <span class="label">${_("Enrolled as: ")}</span>
            <img class="deco-graphic" src="${static.url('images/vcert-ribbon-s.png')}" alt="ID Verified Ribbon/Badge" />
            <span class="sts-enrollment-value">${_("Verified")}</span>
          </span>
        % elif enrollment.mode == "honor":
          <span class="sts-enrollment" title="${_("You're enrolled as an honor code student")}">
            <span class="label">${_("Enrolled as: ")}</span>
            <span class="sts-enrollment-value">${_("Honor Code")}</span>
          </span>
        % elif enrollment.mode == "audit":
          <span class="sts-enrollment" title="${_("You're auditing this course")}">
            <span class="label">${_("Enrolled as: ")}</span>
            <span class="sts-enrollment-value">${_("Auditing")}</span>
          </span>
        % endif
    % endif

    <section class="info">
      <hgroup>
        <p class="date-block">
        % if course.has_ended():
        ${_("Course Completed - {end_date}").format(end_date=course.end_date_text)}
        % elif course.has_started():
        ${_("Course Started - {start_date}").format(start_date=course.start_date_text)}
        % elif course.start_date_is_still_default: # Course start date TBD
        ${_("Course has not yet started")}
        % else:   # hasn't started yet
        ${_("Course Starts - {start_date}").format(start_date=course.start_date_text)}
        % endif
        </p>
        <h2 class="university">${get_course_about_section(course, 'university')}</h2>
        <h3>
          % if show_courseware_link:
            <a href="${course_target}">${course.display_number_with_default | h} ${course.display_name_with_default}</a>
          % else:
            <span>${course.display_number_with_default | h} ${course.display_name_with_default}</span>
          % endif
        </h3>
      </hgroup>

<<<<<<< HEAD
      % if (course.may_certify() and cert_status and (cert_status['status'] != 'processing')) or (course.has_ended() and cert_status and (not enrollment.mode == 'audit')):
        <%include file='_dashboard_certificate_information.html' args='cert_status=cert_status, course=course, enrollment=enrollment'/>
=======
      % if course.may_certify() and cert_status:
      <%include file='_dashboard_certificate_information.html' args='cert_status=cert_status,course=course, enrollment=enrollment'/>
>>>>>>> 2e36fb29
      % endif

      % if course_mode_info['show_upsell']:
        <div class="message message-upsell has-actions is-expandable is-shown">

            <div class="wrapper-tip">
              <h4 class="message-title">
                <i class="icon-caret-down ui-toggle-expansion"></i>
                % if waffle.flag_is_active(request, 'alternate_upsell_copy'):
                  <span class="value">${_("Document your accomplishment!")}</span>
                % else:
                  <span class="value">${_("Challenge Yourself!")}</span>
                % endif
              </h4>
              <p class="message-copy">${_("Take this course as an ID-verified student.")}</p>
            </div>

            <div class="wrapper-extended">
                <p class="message-copy">${_("You can still sign up for an ID verified {cert_name_long} for this course. If you plan to complete the whole course, it is a great way to recognize your achievement. {link_start}Learn more about the verified {cert_name_long}{link_end}.").format(link_start='<a href="{}">'.format(marketing_link('WHAT_IS_VERIFIED_CERT')), link_end="</a>", cert_name_long=cert_name_long)}</p>

              <ul class="actions message-actions">
                <li class="action-item">
                  <a class="action action-upgrade" href="${reverse('course_modes_choose', kwargs={'course_id': course.id.to_deprecated_string()})}?upgrade=True">
                    <img class="deco-graphic" src="${static.url('images/vcert-ribbon-s.png')}" alt="ID Verified Ribbon/Badge">
                    <span class="wrapper-copy">
                      <span class="copy" id="upgrade-to-verified" data-course-id="${course.id.to_deprecated_string()}" data-user="${user.username}">${_("Upgrade to Verified Track")}</span>
                    </span>
                  </a>
                </li>
              </ul>
            </div>
        </div>
      %endif

      % if show_courseware_link:
        % if course.has_ended():
          <a href="${course_target}" class="enter-course archived">${_('View Archived Course')}</a>
        % else:
          <a href="${course_target}" class="enter-course">${_('View Course')}</a>
        % endif
      % endif

      % if enrollment.mode != "verified":
        ## Translators: The course's name will be added to the end of this sentence.
        <a href="#unenroll-modal" class="unenroll" rel="leanModal" data-course-id="${course.id.to_deprecated_string()}" data-course-number="${course.number}" onclick="document.getElementById('track-info').innerHTML='${_("Are you sure you want to unregister from")}'; document.getElementById('refund-info').innerHTML=''">
          ${_('Unregister')}
        </a>
      % elif show_refund_option:
        ## Translators: The course's name will be added to the end of this sentence.
        <a href="#unenroll-modal" class="unenroll" rel="leanModal" data-course-id="${course.id.to_deprecated_string()}" data-course-number="${course.number}" onclick="document.getElementById('track-info').innerHTML='${_("Are you sure you want to unregister from the verified {cert_name_long} track of").format(cert_name_long=cert_name_long)}';
        document.getElementById('refund-info').innerHTML=gettext('You will be refunded the amount you paid.')">
          ${_('Unregister')}
        </a>
      % else:
        ## Translators: The course's name will be added to the end of this sentence.
        <a href="#unenroll-modal" class="unenroll" rel="leanModal" data-course-id="${course.id.to_deprecated_string()}" data-course-number="${course.number}" onclick="document.getElementById('track-info').innerHTML='${_("Are you sure you want to unregister from the verified {cert_name_long} track of").format(cert_name_long=cert_name_long)}';
        document.getElementById('refund-info').innerHTML=gettext('The refund deadline for this course has passed, so you will not receive a refund.')">
          ${_('Unregister')}
        </a>
      % endif

% if show_email_settings:
        <a href="#email-settings-modal" class="email-settings" rel="leanModal" data-course-id="${course.id.to_deprecated_string()}" data-course-number="${course.number}" data-optout="${course.id.to_deprecated_string() in course_optouts}">${_('Email Settings')}</a>
% endif



  </section>
</article>
</li><|MERGE_RESOLUTION|>--- conflicted
+++ resolved
@@ -82,13 +82,8 @@
         </h3>
       </hgroup>
 
-<<<<<<< HEAD
       % if (course.may_certify() and cert_status and (cert_status['status'] != 'processing')) or (course.has_ended() and cert_status and (not enrollment.mode == 'audit')):
         <%include file='_dashboard_certificate_information.html' args='cert_status=cert_status, course=course, enrollment=enrollment'/>
-=======
-      % if course.may_certify() and cert_status:
-      <%include file='_dashboard_certificate_information.html' args='cert_status=cert_status,course=course, enrollment=enrollment'/>
->>>>>>> 2e36fb29
       % endif
 
       % if course_mode_info['show_upsell']:
